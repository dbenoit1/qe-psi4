import psi4
from psi4 import qcel as qc # QCelemental (https://github.com/MolSSI/QCElemental)
import numpy as np
from openfermion import InteractionOperator, general_basis_change, MolecularData, InteractionRDM
from openfermion.config import EQ_TOLERANCE
from typing import Tuple


def select_active_space(mol, wfn, n_active_extract=None, n_occupied_extract=None, freeze_core_extract=False):
    """ Helper function to calculate the number of doubly occupied, active and virtual orbitals when extracting Hamiltonian/RDM 
    Args:
        mol (psi4.core.Molecule): Psi4 object containing information about the molecule
            including geometry, charge, symmetry and spin multiplicity
        wfn (psi4.core.Wavefunction): Psi4 Wavefunction object; contains basis set info
        n_active_extract (int): number of molecular orbitals to include in the
            saved Hamiltonian. If None, includes all orbitals.
        n_occupied_extract (int): number of occupied molecular orbitals to
            include in the saved Hamiltonian. Must be less than or equal to
            n_active_extract. If None, all occupied orbitals are included,
            except the core orbitals if freeze_core_extract is set to True.
        freeze_core_extract (bool): If True, frozen core orbitals will always be
            doubly occupied in the saved Hamiltonian. Ignored if
            n_occupied_extract is not None.
    """
    # Check the input parameters (should we add more checks?)
    if n_active_extract is not None:
        if wfn.nmo() < n_active_extract:
            raise ValueError(
                f"Number of active orbitals exceeds the number of basis functions."
            )
        if n_occupied_extract is not None:
            if n_occupied_extract > n_active_extract:
                raise ValueError(
                    f"Number of occupied molecular orbitals to extract ({n_occupied_extract}) is larger than total number of molecular orbitals to extract ({n_active_extract})."
                )
    if n_occupied_extract is not None:
        if wfn.nalpha() != wfn.nbeta():
            raise ValueError(
                f"Requesting a number of occupied molecular orbitals not supported when number of alpha and beta electrons is unequal."
            )
        if n_occupied_extract > wfn.nalpha():
            raise ValueError(
                f"Number of occupied molecular orbitals to extract ({n_occupied_extract}) is larger than number of occupied molecular orbitals ({wfn.nalpha()})."
            )

    # Determine the number of core orbitals based on the molecular identity
    # Number of cores for a given row of periodic table 
    chemical_core_orbitals = { 1 : 0, 2 : qc.periodictable.to_Z('He') // 2, 3 : qc.periodictable.to_Z('Ne') // 2, 4 : qc.periodictable.to_Z('Ar') // 2 }

    nfrzc = 0 # number of orbitals to freeze if freeze_core_extract = True
    for i in range(mol.natom()):
        atom = mol.label(i)
        ncore = chemical_core_orbitals.get(qc.periodictable.to_period(atom), None)
        if ncore is None:
            raise ValueError(
                f"Core definitions were not implemented for the elements beyond the 4th row of periodic table but the molecule contains {atom}."
            )
        nfrzc += ncore

    n_core_extract = 0
    if freeze_core_extract and n_occupied_extract is None:
        n_core_extract = nfrzc
    elif n_occupied_extract is not None: # n_occupied_extract overrides freeze_core_extract=True
        n_core_extract = wfn.nalpha() - n_occupied_extract

    if n_active_extract is not None:
        if n_core_extract + n_active_extract > wfn.nmo():
            raise ValueError(
                f"Active space dimension ({n_active_extract}) is inconsistent with the number of doubly occupied oribtals ({n_core_extract}) and basis set size ({wfn.nmo()})."
            )
        else:
            n_frozen_virtuals = wfn.nmo() - n_core_extract - n_active_extract
    else:
        n_active_extract = wfn.nmo() - n_core_extract
        n_frozen_virtuals = 0
        assert n_active_extract > 0

    return n_core_extract, n_active_extract, n_frozen_virtuals

def run_psi4(
<<<<<<< HEAD
    geometry,
    basis="STO-3G",
    multiplicity=1,
    charge=0,
    method="scf",
    reference="rhf",
    freeze_core=False,
    save_hamiltonian=False,
    options=None,
    n_active_extract=None,
    n_occupied_extract=None,
    freeze_core_extract=False,
    save_rdms=False,
):
=======
    geometry: dict,
    basis: str = "STO-3G",
    multiplicity: int = 1,
    charge: int = 0,
    method: str = "scf",
    reference: str = "rhf",
    freeze_core: bool = False,
    n_active: int = None,
    save_hamiltonian: bool = False,
    options: dict = None,
    n_active_extract: int = None,
    n_occupied_extract: int = None,
    freeze_core_extract: bool = False,
) -> Tuple[dict, InteractionOperator]:
>>>>>>> 81ad31a4
    """Generate an input file in the Psi4 python domain-specific language for
    a molecule.
    
    Args:
<<<<<<< HEAD
        geometry (dict): a dictionary containing the molecule geometry.
        basis (str): which basis set to use
        multiplicity (int): spin multiplicity
        charge (int): charge of the molecule
        method (str): which calculation method to use
        reference (str): which reference wavefunction to use. fno- energy methods are only compatible with RHF
        freeze_core (bool): Whether to freeze occupied core orbitals
        save_hamiltonian (bool): whether to save the Hamiltonian to a file. If True, symmetry will be disabled.
        options (dict): additional commands to be passed to Psi4
        n_active_extract (int): number of molecular orbitals to include in the
=======
        geometry: a dictionary containing the molecule geometry.
        basis: which basis set to use
        multiplicity: spin multiplicity
        charge: charge of the molecule
        method: which calculation method to use
        reference: which reference wavefunction to use. fno- energy methods are only compatible with RHF
        freeze_core: Whether to freeze occupied core orbitals
        n_active: Number of active orbitals. Freeze virtual orbitals that do not fit on the qubits.
        save_hamiltonian: whether to save the Hamiltonian to a file. If True, symmetry will be disabled.
        options: additional commands to be passed to Psi4
        n_active_extract: number of molecular orbitals to include in the
>>>>>>> 81ad31a4
            saved Hamiltonian. If None, includes all orbitals.
        n_occupied_extract: number of occupied molecular orbitals to
            include in the saved Hamiltonian. Must be less than or equal to
            n_active_extract. If None, all occupied orbitals are included,
            except the core orbitals if freeze_core_extract is set to True.
        freeze_core_extract: If True, frozen core orbitals will always be
            doubly occupied in the saved Hamiltonian. Ignored if
            n_occupied_extract is not None.
        save_rdms (bool): If True, save 1- and 2-RDMs
        
    Returns:
        tuple: The results of the calculation (dict) and the Hamiltonian
            (openfermion.InteractionOperator).
    """

    if save_rdms and not method in ['fci', 'cis', 'cisd', 'cisdt', 'cisdtq']:
        print(f"run_psi4 was called with method={method}")
        raise Warning(
            f"RDM calculation can only be performed for Configuration Interaction methods. save_rdms option will be ignored."
        )


    geometry_str = f"{charge} {multiplicity}\n"
    for atom in geometry["sites"]:
        geometry_str += "{} {} {} {}\n".format(
            atom["species"], atom["x"], atom["y"], atom["z"]
        )

    geometry_str += "\nunits angstrom\n"
    c1_sym = save_hamiltonian # or n_active
    if c1_sym:
        geometry_str += "symmetry c1\n"

    molecule = psi4.geometry(geometry_str)
<<<<<<< HEAD

    psi4.set_options(
        {"reference": reference, "basis": basis, "freeze_core": freeze_core}
    )


    # Create a fake wave function and use it to select the active space based on the input parameters
    fake_wfn = psi4.core.Wavefunction.build(molecule, psi4.core.get_global_option('basis')) 
    ndocc, nact, n_frozen_vir = select_active_space(molecule, fake_wfn, n_active_extract=n_active_extract, \
            n_occupied_extract=n_occupied_extract, freeze_core_extract=freeze_core_extract)

    if ndocc != 0:
        psi4.set_options({'num_frozen_docc' : ndocc})
    if n_frozen_vir != 0:
        assert molecule.point_group().symbol() == 'c1' # otherwise frozen_uocc should be an array specifying number of orbitals per irrep
        psi4.set_options({'frozen_uocc' : [n_frozen_vir]})

    if method == 'fci' or method == 'cis' or method == 'cisd' or method == 'cisdt' or method == 'cisdtq':
        psi4.set_options({'qc_module' : 'detci' })
        if save_rdms:
            psi4.set_options({'opdm' : True, 'tpdm' : True}) 
=======
    combined_options = {
        "reference": reference,
        "basis": basis,
        "freeze_core": freeze_core,
    }
    if options:
        combined_options.update(options)
    psi4.set_options(combined_options)
>>>>>>> 81ad31a4

    energy, wavefunction = psi4.energy(method, return_wfn=True)

    # Perform a sanity check to make sure that the active space was selected correctly
    assert wavefunction.nmo() == (ndocc + nact + n_frozen_vir)
    #if method != 'scf':  
    #    assert wavefunction.fzvpi().sum() == nvir 

    results = {
        "energy": energy,
        "n_alpha": wavefunction.nalpha(),
        "n_beta": wavefunction.nbeta(),
        "n_mo": wavefunction.nmo(),
        "n_frozen_core": wavefunction.nfrzc(),
        "n_frozen_valence": wavefunction.frzvpi().sum(),
    }

    hamiltonian = None
    if save_hamiltonian:
        mints = psi4.core.MintsHelper(wavefunction.basisset())
        hamiltonian = get_ham_from_psi4(
            wavefunction,
            mints,
            ndocc=ndocc,
            nact=nact,
            nuclear_repulsion_energy=molecule.nuclear_repulsion_energy(),
        )

    if save_rdms:
        rdm = get_rdms_from_psi4(wavefunction, ndocc=ndocc, nact=nact)
        psi4.core.clean()
        psi4.core.clean_options()
        psi4.core.clean_variables()
        return results, hamiltonian, rdm
    else:
        psi4.core.clean()
        psi4.core.clean_options()
        psi4.core.clean_variables()
        return results, hamiltonian

def get_ham_from_psi4(
    wfn,
    mints,
    ndocc=None,
    nact=None,
    nuclear_repulsion_energy=0,
):
    """Get a molecular Hamiltonian from a Psi4 calculation.

    Args:
        wfn (psi4.core.Wavefunction): Psi4 wavefunction object
        mints (psi4.core.MintsHelper): Psi4 molecular integrals helper
        ndocc (int): number of doubly occupied molecular orbitals to
            include in the saved Hamiltonian. 
        nact (int): number of active molecular orbitals to include in the
            saved Hamiltonian. 
        nuclear_repulsion_energy (float): The ion-ion interaction energy.
    
    Returns:
        hamiltonian (openfermion.ops.InteractionOperator): the electronic
            Hamiltonian.
    """

    assert wfn.same_a_b_orbs(), (
        "Extraction of Hamiltonian from wavefunction"
        + "with different alpha and beta orbitals not yet supported :("
    )

    orbitals = wfn.Ca().to_array(dense=True)

    if nact is None and ndocc is None:
        trf_mat = orbitals
        ndocc = 0
        nact = orbitals.shape[1]
        print(f"Active space selection options were reset to: ndocc = {ndocc} and  nact = {nact}")
    elif nact is not None and ndocc is None:
        assert nact <= orbitals.shape[1]
        ndocc = 0
        trf_mat = orbitals[:, :nact]
        print(f"Active space selection options were reset to: ndocc = {ndocc} and  nact = {nact}")
    elif ndocc is not None and nact is None:
        assert ndocc <= orbitals.shape[1]
        nact = orbitals.shape[1] - ndocc
        trf_mat = orbitals
        print(f"Active space selection options were reset to: ndocc = {ndocc} and  nact = {nact}")
    else:
        assert (
            orbitals.shape[1] >= nact + ndocc
        )
        trf_mat = orbitals[:, :nact + ndocc]

    # Note: code refactored to use Psi4 integral-transformation routines
    # no more storing the whole two-electron integral tensor when only an
    # active space is needed

    one_body_integrals = general_basis_change(
        np.asarray(mints.ao_kinetic()), orbitals, (1, 0)
    )
    one_body_integrals += general_basis_change(
        np.asarray(mints.ao_potential()), orbitals, (1, 0)
    )

    # Build the transformation matrices, i.e. the orbitals for which
    # we want the integrals, as Psi4.core.Matrix objects
    
    trf_mat = psi4.core.Matrix.from_array(trf_mat)

    two_body_integrals = np.asarray(mints.mo_eri(trf_mat, trf_mat, trf_mat, trf_mat))
    n_orbitals = trf_mat.shape[1]
    two_body_integrals.reshape((n_orbitals, n_orbitals, n_orbitals, n_orbitals))
    two_body_integrals = np.einsum("psqr", two_body_integrals)

    # Truncate
    one_body_integrals[np.absolute(one_body_integrals) < EQ_TOLERANCE] = 0.0
    two_body_integrals[np.absolute(two_body_integrals) < EQ_TOLERANCE] = 0.0

    occupied_indices = range(ndocc)
    active_indices = range(ndocc, ndocc + nact)

    # In order to keep the MolecularData class happy, we need a 'valid' molecule
    molecular_data = MolecularData(
        geometry=[("H", (0, 0, 0))], basis="", multiplicity=2
    )

    molecular_data.one_body_integrals = one_body_integrals
    molecular_data.two_body_integrals = two_body_integrals
    molecular_data.nuclear_repulsion = nuclear_repulsion_energy
    hamiltonian = molecular_data.get_molecular_hamiltonian(
        occupied_indices, active_indices
    )

    return hamiltonian

def get_rdms_from_psi4(wfn, 
    ndocc=None, 
    nact=None):

    """Get 1- and 2-RDMs from a Psi4 calculation.

    Args:
        wfn (psi4.core.Wavefunction): Psi4 wavefunction object
        ndocc (int): number of doubly occupied molecular orbitals to
            exclude from the saved RDM. 
        nact (int): number of active molecular orbitals to include in the
            saved RDM. 
    Returns:
        rdm (openfermion.ops.InteractionRDM): an openfermion object storing
            1- and 2-RDMs. 
    """

    if nact is None and ndocc is None:
        ndocc = 0
        nact = wfn.Ca().to_array(dense=True).shape[1]
        print(f"Active space selection options were reset to: ndocc = {ndocc} and  nact = {nact}")
    elif nact is not None and ndocc is None:
        assert nact <= wfn.Ca().to_array(dense=True).shape[1]
        ndocc = 0
        print(f"Active space selection options were reset to: ndocc = {ndocc} and  nact = {nact}")
    elif ndocc is not None and nact is None:
        assert ndocc <= wfn.Ca().to_array(dense=True).shape[1]
        nact = wfn.Ca().to_array(dense=True).shape[1] - ndocc
        print(f"Active space selection options were reset to: ndocc = {ndocc} and  nact = {nact}")

    one_rdm_a = np.array(wfn.get_opdm(
        0, 0, 'A', True)).reshape(wfn.nmo(), wfn.nmo()) 
    one_rdm_b = np.array(wfn.get_opdm(
        0, 0, 'B', True)).reshape(wfn.nmo(), wfn.nmo())

    # Get 2-RDM from CI calculation.

    assert nact == wfn.nmo() - wfn.nfrzc() - wfn.frzvpi().sum()
    assert ndocc == wfn.nfrzc() 

    two_rdm_aa = np.array(wfn.get_tpdm(
        'AA', False)).reshape(nact, nact,
                                nact, nact)
    two_rdm_ab = np.array(wfn.get_tpdm(
        'AB', False)).reshape(nact, nact,
                                nact, nact)
    two_rdm_bb = np.array(wfn.get_tpdm(
        'BB', False)).reshape(nact, nact,
                                nact, nact)

    # adjusting 1-RDM
    # Indices of active molecular orbitals
    active_indices = range(ndocc, ndocc + nact)
    one_rdm_a = one_rdm_a[np.ix_(active_indices, active_indices)]
    one_rdm_b = one_rdm_b[np.ix_(active_indices, active_indices)]
   
    one_rdm, two_rdm = unpack_spatial_rdm(
    one_rdm_a, one_rdm_b, two_rdm_aa,
    two_rdm_ab, two_rdm_bb)

    rdms = InteractionRDM(one_rdm, two_rdm)

    return rdms

def unpack_spatial_rdm(one_rdm_a,
                       one_rdm_b,
                       two_rdm_aa,
                       two_rdm_ab,
                       two_rdm_bb):
    r"""
    Convert from spin compact spatial format to spin-orbital format for RDM.
    Note: the compact 2-RDM is stored as follows where A/B are spin up/down:
    RDM[pqrs] = <| a_{p, A}^\dagger a_{r, A}^\dagger a_{q, A} a_{s, A} |>
      for 'AA'/'BB' spins.
    RDM[pqrs] = <| a_{p, A}^\dagger a_{r, B}^\dagger a_{q, B} a_{s, A} |>
      for 'AB' spins.
    Args:
        one_rdm_a: 2-index numpy array storing alpha spin
            sector of 1-electron reduced density matrix.
        one_rdm_b: 2-index numpy array storing beta spin
            sector of 1-electron reduced density matrix.
        two_rdm_aa: 4-index numpy array storing alpha-alpha spin
            sector of 2-electron reduced density matrix.
        two_rdm_ab: 4-index numpy array storing alpha-beta spin
            sector of 2-electron reduced density matrix.
        two_rdm_bb: 4-index numpy array storing beta-beta spin
            sector of 2-electron reduced density matrix.
    Returns:
        one_rdm: 2-index numpy array storing 1-electron density matrix
            in full spin-orbital space.
        two_rdm: 4-index numpy array storing 2-electron density matrix
            in full spin-orbital space.
    """
    # Initialize RDMs.
    n_orbitals = one_rdm_a.shape[0]
    n_qubits = 2 * n_orbitals
    one_rdm = np.zeros((n_qubits, n_qubits))
    two_rdm = np.zeros((n_qubits, n_qubits,
                           n_qubits, n_qubits))

    # Unpack compact representation.
    for p in range(n_orbitals):
        for q in range(n_orbitals):

            # Populate 1-RDM.
            one_rdm[2 * p, 2 * q] = one_rdm_a[p, q]
            one_rdm[2 * p + 1, 2 * q + 1] = one_rdm_b[p, q]

            # Continue looping to unpack 2-RDM.
            for r in range(n_orbitals):
                for s in range(n_orbitals):

                    # Handle case of same spin.
                    two_rdm[2 * p, 2 * q, 2 * r, 2 * s] = (
                        two_rdm_aa[p, r, q, s])
                    two_rdm[2 * p + 1, 2 * q + 1, 2 * r + 1, 2 * s + 1] = (
                        two_rdm_bb[p, r, q, s])

                    # Handle case of mixed spin.
                    two_rdm[2 * p, 2 * q + 1, 2 * r, 2 * s + 1] = (
                        two_rdm_ab[p, r, q, s])
                    two_rdm[2 * p, 2 * q + 1, 2 * r + 1, 2 * s] = (
                        -1. * two_rdm_ab[p, s, q, r])
                    two_rdm[2 * p + 1, 2 * q, 2 * r + 1, 2 * s] = (
                        two_rdm_ab[q, s, p, r])
                    two_rdm[2 * p + 1, 2 * q, 2 * r, 2 * s + 1] = (
                        -1. * two_rdm_ab[q, r, p, s])

    # Map to physicist notation and return.
    two_rdm = np.einsum('pqsr', two_rdm)
    return one_rdm, two_rdm<|MERGE_RESOLUTION|>--- conflicted
+++ resolved
@@ -78,22 +78,6 @@
     return n_core_extract, n_active_extract, n_frozen_virtuals
 
 def run_psi4(
-<<<<<<< HEAD
-    geometry,
-    basis="STO-3G",
-    multiplicity=1,
-    charge=0,
-    method="scf",
-    reference="rhf",
-    freeze_core=False,
-    save_hamiltonian=False,
-    options=None,
-    n_active_extract=None,
-    n_occupied_extract=None,
-    freeze_core_extract=False,
-    save_rdms=False,
-):
-=======
     geometry: dict,
     basis: str = "STO-3G",
     multiplicity: int = 1,
@@ -107,24 +91,12 @@
     n_active_extract: int = None,
     n_occupied_extract: int = None,
     freeze_core_extract: bool = False,
+    save_rdms: bool =False,
 ) -> Tuple[dict, InteractionOperator]:
->>>>>>> 81ad31a4
     """Generate an input file in the Psi4 python domain-specific language for
     a molecule.
     
     Args:
-<<<<<<< HEAD
-        geometry (dict): a dictionary containing the molecule geometry.
-        basis (str): which basis set to use
-        multiplicity (int): spin multiplicity
-        charge (int): charge of the molecule
-        method (str): which calculation method to use
-        reference (str): which reference wavefunction to use. fno- energy methods are only compatible with RHF
-        freeze_core (bool): Whether to freeze occupied core orbitals
-        save_hamiltonian (bool): whether to save the Hamiltonian to a file. If True, symmetry will be disabled.
-        options (dict): additional commands to be passed to Psi4
-        n_active_extract (int): number of molecular orbitals to include in the
-=======
         geometry: a dictionary containing the molecule geometry.
         basis: which basis set to use
         multiplicity: spin multiplicity
@@ -136,7 +108,6 @@
         save_hamiltonian: whether to save the Hamiltonian to a file. If True, symmetry will be disabled.
         options: additional commands to be passed to Psi4
         n_active_extract: number of molecular orbitals to include in the
->>>>>>> 81ad31a4
             saved Hamiltonian. If None, includes all orbitals.
         n_occupied_extract: number of occupied molecular orbitals to
             include in the saved Hamiltonian. Must be less than or equal to
@@ -145,11 +116,12 @@
         freeze_core_extract: If True, frozen core orbitals will always be
             doubly occupied in the saved Hamiltonian. Ignored if
             n_occupied_extract is not None.
-        save_rdms (bool): If True, save 1- and 2-RDMs
+        save_rdms: If True, save 1- and 2-RDMs
         
     Returns:
         tuple: The results of the calculation (dict) and the Hamiltonian
-            (openfermion.InteractionOperator).
+            (openfermion.InteractionOperator). If save_rdms is requested the tuple
+            will also contain 1- and 2-RDMs (openfermion.op.InteractionRDM)
     """
 
     if save_rdms and not method in ['fci', 'cis', 'cisd', 'cisdt', 'cisdtq']:
@@ -171,29 +143,7 @@
         geometry_str += "symmetry c1\n"
 
     molecule = psi4.geometry(geometry_str)
-<<<<<<< HEAD
-
-    psi4.set_options(
-        {"reference": reference, "basis": basis, "freeze_core": freeze_core}
-    )
-
-
-    # Create a fake wave function and use it to select the active space based on the input parameters
-    fake_wfn = psi4.core.Wavefunction.build(molecule, psi4.core.get_global_option('basis')) 
-    ndocc, nact, n_frozen_vir = select_active_space(molecule, fake_wfn, n_active_extract=n_active_extract, \
-            n_occupied_extract=n_occupied_extract, freeze_core_extract=freeze_core_extract)
-
-    if ndocc != 0:
-        psi4.set_options({'num_frozen_docc' : ndocc})
-    if n_frozen_vir != 0:
-        assert molecule.point_group().symbol() == 'c1' # otherwise frozen_uocc should be an array specifying number of orbitals per irrep
-        psi4.set_options({'frozen_uocc' : [n_frozen_vir]})
-
-    if method == 'fci' or method == 'cis' or method == 'cisd' or method == 'cisdt' or method == 'cisdtq':
-        psi4.set_options({'qc_module' : 'detci' })
-        if save_rdms:
-            psi4.set_options({'opdm' : True, 'tpdm' : True}) 
-=======
+
     combined_options = {
         "reference": reference,
         "basis": basis,
@@ -202,7 +152,22 @@
     if options:
         combined_options.update(options)
     psi4.set_options(combined_options)
->>>>>>> 81ad31a4
+
+    # Create a fake wave function and use it to select the active space based on the input parameters
+    fake_wfn = psi4.core.Wavefunction.build(molecule, psi4.core.get_global_option('basis')) 
+    ndocc, nact, n_frozen_vir = select_active_space(molecule, fake_wfn, n_active_extract=n_active_extract, \
+            n_occupied_extract=n_occupied_extract, freeze_core_extract=freeze_core_extract)
+
+    if ndocc != 0:
+        psi4.set_options({'num_frozen_docc' : ndocc})
+    if n_frozen_vir != 0:
+        assert molecule.point_group().symbol() == 'c1' # otherwise frozen_uocc should be an array specifying number of orbitals per irrep
+        psi4.set_options({'frozen_uocc' : [n_frozen_vir]})
+
+    if method == 'fci' or method == 'cis' or method == 'cisd' or method == 'cisdt' or method == 'cisdtq':
+        psi4.set_options({'qc_module' : 'detci' })
+        if save_rdms:
+            psi4.set_options({'opdm' : True, 'tpdm' : True}) 
 
     energy, wavefunction = psi4.energy(method, return_wfn=True)
 
